import os
import csv
import shutil
from pathlib import Path
from typing import Callable, List, Optional

from PySide6.QtCore import QSize, Qt, QTimer
from PySide6.QtGui import QColor, QFont, QIcon, QPainter, QPixmap
from PySide6.QtWidgets import (
    QFileDialog,
    QFrame,
    QHBoxLayout,
    QInputDialog,
    QLabel,
    QPushButton,
    QScrollArea,
    QSlider,
    QVBoxLayout,
    QWidget,
)

from engine.application.services import AudioService
from engine.domain.sound import Sound, SoundFolder

ICON_DIR = Path(__file__).resolve().parent / "icons" / "svgs" / "solid"


def colored_svg(name: str, color: str, size: int) -> QPixmap:
    """Return a tinted pixmap for the given SVG icon."""

    pixmap = QIcon(str(ICON_DIR / name)).pixmap(size, size)
    painter = QPainter(pixmap)
    painter.setCompositionMode(QPainter.CompositionMode_SourceIn)
    painter.fillRect(pixmap.rect(), QColor(color))
    painter.end()
    return pixmap


def resolve_youtube(url: str) -> tuple[str, str]:
    """Return direct audio stream URL and title for a YouTube link."""
    from pytube import YouTube

    yt = YouTube(url)
    stream = (
        yt.streams
        .filter(only_audio=True, mime_type="audio/mp4")
        .order_by("abr")
        .desc()
        .first()
    )
    if stream is None:
        stream = yt.streams.filter(only_audio=True).order_by("abr").desc().first()
    if stream is None:
        raise ValueError("No audio stream found")
    return stream.url, yt.title


class SoundPlayer(QWidget):
    """Individual sound player widget with play/stop and volume controls."""

    def __init__(
        self,
        file_path: str,
        loop_mode: bool = False,
        is_folder: bool = False,
        service: Optional[AudioService] = None,
        parent: Optional[QWidget] = None,
        *,
        is_stream: bool = False,
        display_name: Optional[str] = None,
<<<<<<< HEAD
=======
        stream_resolved: bool = True,
>>>>>>> 464484ab
    ) -> None:
        super().__init__(parent)
        self.file_path = file_path
        self.loop_mode = loop_mode
        self.is_folder = is_folder
        self.is_stream = is_stream
        self._service = service
        self._stream_resolved = stream_resolved

        if self.is_folder:
            self.sound_folder = SoundFolder(Path(file_path))
            self.sound_folder.scan()
            self.filename = Path(file_path).name
            self.sound: Optional[Sound] = None
        elif self.is_stream:
            self.sound = Sound(file_path, loop_mode)
            self.filename = display_name or file_path
        else:
            self.sound = Sound(Path(file_path), loop_mode)
            self.filename = self.sound.path.stem

        self._setup_ui()

        if self._service:
            self._service.playback_finished.connect(self._on_playback_finished)
        self._fade_timer: Optional[QTimer] = None
        self._fade_start: float = 0.0
        self._fade_end: float = 0.0
        self._fade_elapsed: int = 0
        self._fade_callback: Optional[Callable[[], None]] = None

    def _start_playback(self) -> None:
        """Trigger playback via the audio service."""
        if self.sound and self._service:
<<<<<<< HEAD
            if self.is_stream:
=======
            if self.is_stream and not self._stream_resolved:
>>>>>>> 464484ab
                try:
                    new_url, new_title = resolve_youtube(self.file_path)
                except Exception:
                    return
<<<<<<< HEAD
                self.filename = new_title
                self.name_label.setText(self.filename)
                self.sound = Sound(new_url, self.loop_mode)
=======
                self.file_path = new_url
                self.filename = new_title
                self.name_label.setText(self.filename)
                self.sound = Sound(new_url, self.loop_mode)
                self._stream_resolved = True
>>>>>>> 464484ab
            self._stop_fade()
            if self.loop_mode:
                self._service.set_sound_volume(self.sound, 0.0)
            self._service.play_sound(self.sound)
            if self.loop_mode:

                self._start_fade(0.0, self.volume_slider.value() / 100.0)
            else:
                self._service.set_sound_volume(
                    self.sound, self.volume_slider.value() / 100.0
                )

    def _start_fade(
        self,
        start: float,
        end: float,
        callback: Optional[Callable[[], None]] = None,
    ) -> None:
        """Start a fade from ``start`` to ``end`` over 3 seconds."""

        if not (self.sound and self._service):
            return
        self._stop_fade()
        self._fade_start = start
        self._fade_end = end
        self._fade_elapsed = 0
        self._fade_callback = callback
        self._service.set_sound_volume(self.sound, start)
        self._fade_timer = QTimer(self)
        self._fade_timer.timeout.connect(self._fade_step)
        self._fade_timer.start(100)

    def _fade_step(self) -> None:
        if not (self.sound and self._service and self._fade_timer):
            return
        self._fade_elapsed += 100
        ratio = min(self._fade_elapsed / 3000, 1.0)
        volume = self._fade_start + (self._fade_end - self._fade_start) * ratio
        self._service.set_sound_volume(self.sound, volume)
        if ratio >= 1.0:
            callback = self._fade_callback
            self._stop_fade()
            if callback:
                callback()

    def _stop_fade(self) -> None:
        if self._fade_timer:
            self._fade_timer.stop()
            self._fade_timer.deleteLater()
            self._fade_timer = None
        self._fade_callback = None

    def _setup_ui(self) -> None:
        """Set up the player UI."""
        self.setMinimumHeight(80)
        self.setMaximumHeight(80)

        main_layout = QVBoxLayout(self)
        main_layout.setContentsMargins(12, 8, 12, 8)
        main_layout.setSpacing(4)

        # Top row: Sound name with folder icon if applicable
        top_layout = QHBoxLayout()
        top_layout.setContentsMargins(0, 0, 0, 0)

        # Sound name with folder indicator
        name_text = self.filename
        if self.is_folder:
            folder_icon = (ICON_DIR / "folder.svg").as_posix()
            repeat_icon = (ICON_DIR / "repeat.svg").as_posix()
            folder_html = (
                f"<img src='{folder_icon}' width='14' height='14' "
                "style='vertical-align: middle;'/> "
            )
            repeat_html = (
                f"<img src='{repeat_icon}' width='14' height='14' "
                "style='vertical-align: middle;'/>"
            )
            name_text = f"{folder_html}{self.filename} {repeat_html}"

        self.name_label = QLabel()
        self.name_label.setTextFormat(Qt.RichText)
        self.name_label.setText(name_text)
        self.name_label.setWordWrap(True)
        self.name_label.setObjectName("playerNameLabel")
        top_layout.addWidget(self.name_label, 1)

        main_layout.addLayout(top_layout)

        # Bottom row: Controls + Volume (in one line)
        bottom_layout = QHBoxLayout()
        bottom_layout.setContentsMargins(0, 0, 0, 0)
        bottom_layout.setSpacing(6)

        self.play_button = QPushButton()
        self.play_button.setIcon(QIcon(colored_svg("play.svg", "#4CAF50", 14)))
        self.play_button.setIconSize(QSize(14, 14))
        self.play_button.setFixedSize(20, 20)
        self.play_button.clicked.connect(self.play)
        self.play_button.setObjectName("playButton")
        bottom_layout.addWidget(self.play_button)

        self.pause_button = QPushButton()
        self.pause_button.setIcon(
            QIcon(colored_svg("pause.svg", "#ffcc00", 14))
        )
        self.pause_button.setIconSize(QSize(14, 14))
        self.pause_button.setFixedSize(20, 20)
        self.pause_button.clicked.connect(self._pause)
        self.pause_button.setObjectName("pauseButton")
        self.pause_button.hide()
        bottom_layout.addWidget(self.pause_button)

        self.stop_button = QPushButton()
        self.stop_button.setIcon(QIcon(colored_svg("stop.svg", "#CC0202", 14)))
        self.stop_button.setIconSize(QSize(14, 14))
        self.stop_button.setFixedSize(20, 20)
        self.stop_button.clicked.connect(self.stop)
        self.stop_button.setObjectName("stopButton")
        bottom_layout.addWidget(self.stop_button)

        # Volume controls (inline)
        vol_label = QLabel("Vol:")
        vol_label.setObjectName("volumeTextLabel")
        bottom_layout.addWidget(vol_label)

        self.volume_slider = QSlider(Qt.Horizontal)
        self.volume_slider.setRange(0, 100)
        self.volume_slider.setValue(70)
        self.volume_slider.setFixedHeight(16)
        self.volume_slider.valueChanged.connect(self._on_volume_changed)
        self.volume_slider.setObjectName("volumeSlider")
        bottom_layout.addWidget(self.volume_slider, 1)

        self.volume_label = QLabel("70%")
        self.volume_label.setFixedWidth(30)
        self.volume_label.setObjectName("volumeValueLabel")
        bottom_layout.addWidget(self.volume_label)

        main_layout.addLayout(bottom_layout)

        # Add folder info if this is a folder
        if self.is_folder:
            info_label = QLabel(f"({len(self.sound_folder.sounds)} sounds)")
            info_label.setObjectName("folderInfoLabel")
            main_layout.addWidget(info_label)

    def play(self) -> None:
        """Start playing the sound via the audio service."""

        if self.is_folder:
            random_sound = self.sound_folder.random_sound()
            if random_sound is None:
                return
            self.sound = Sound(random_sound.path, self.loop_mode)
        if self.sound and self._service:
            self._start_playback()
        self.play_button.hide()
        self.pause_button.show()

    def _pause(self) -> None:
        """Fade out and pause, remembering the pressed position."""

        if self.sound and self._service:
            position = self._service.get_sound_position(self.sound)
            if self._fade_timer:
                ratio = min(self._fade_elapsed / 3000, 1.0)
                current = (
                    self._fade_start
                    + (self._fade_end - self._fade_start) * ratio
                )
            else:
                current = self.volume_slider.value() / 100.0
            
            def finish(s=self.sound, pos=position) -> None:
                self._service.pause_sound(s)
                self._service.set_sound_position(s, pos)
                self.pause_button.hide()
                self.play_button.show()

            self._start_fade(current, 0.0, finish)
        else:
            self._stop_fade()
            self.pause_button.hide()
            self.play_button.show()

    def stop(self) -> None:
        """Stop playback immediately and reset position."""

        self._stop_fade()
        if self.sound and self._service:
            self._service.stop_sound(self.sound)
        self.pause_button.hide()
        self.play_button.show()

    def _on_volume_changed(self, value: int) -> None:
        """Handle volume slider changes."""

        self.volume_label.setText(f"{value}%")
        if self.sound and self._service:
            self._service.set_sound_volume(self.sound, value / 100.0)

    def _on_playback_finished(self, sound: Sound) -> None:
        """Reset controls when the current sound finishes playing."""
        if self.sound == sound:
            self._stop_fade()
            self.pause_button.hide()
            self.play_button.show()


class SoundSection(QWidget):
    """A section containing multiple sound players."""

    def __init__(
        self,
        title: str,
        folder_path: str,
        service: AudioService,
        loop_mode: bool = False,
        parent: Optional[QWidget] = None,
    ) -> None:
        super().__init__(parent)
        self.title = title
        self.folder_path = folder_path
        self.loop_mode = loop_mode
        self._service = service
        self.players: List[SoundPlayer] = []

        self._setup_ui()
        self._load_sounds()

    def _setup_ui(self) -> None:
        """Set up the section UI."""
        layout = QVBoxLayout(self)
        layout.setContentsMargins(0, 0, 0, 0)
        layout.setSpacing(0)

        # Section header with colored icon
        if "AMBIENT" in self.title:
            icon_file = "leaf.svg"
            header_color = "#4CAF50"
        elif "MUSIC" in self.title:
            icon_file = "music.svg"
            header_color = "#2196F3"
        else:
            icon_file = "bolt.svg"
            header_color = "#FF9800"

        header = QWidget()
        header.setObjectName("sectionHeader")
        header.setFixedHeight(60)
        header_layout = QHBoxLayout(header)
        header_layout.setContentsMargins(12, 0, 12, 0)
        header_layout.setSpacing(8)
        header_layout.setAlignment(Qt.AlignCenter)

        icon_label = QLabel()
        icon_label.setPixmap(colored_svg(icon_file, header_color, 24))
        header_layout.addWidget(icon_label)

        text_label = QLabel(self.title)
        text_label.setFont(QFont("Arial", 16, QFont.Bold))
        header_layout.addWidget(text_label)

        header.setStyleSheet(
            f"""
            #sectionHeader {{
                background: qlineargradient(x1:0, y1:0, x2:0, y2:1,
                    stop:0 {header_color},
                    stop:1 {self._darken_color(header_color)}
                );
                border-radius: 12px 12px 0 0;
            }}
            #sectionHeader QLabel {{
                color: white;
                font-size: 16px;
                font-weight: bold;
            }}
        """
        )
        layout.addWidget(header)

        # Scroll area for sound players
        scroll_area = QScrollArea()
        scroll_area.setWidgetResizable(True)
        scroll_area.setVerticalScrollBarPolicy(Qt.ScrollBarAsNeeded)
        scroll_area.setHorizontalScrollBarPolicy(Qt.ScrollBarAlwaysOff)
        scroll_area.setObjectName("sectionScrollArea")

        self.players_widget = QWidget()
        self.players_widget.setObjectName("playersWidget")
        self.players_layout = QVBoxLayout(self.players_widget)
        self.players_layout.setContentsMargins(8, 8, 8, 8)
        self.players_layout.setSpacing(6)

        scroll_area.setWidget(self.players_widget)
        layout.addWidget(scroll_area)

        # Bottom buttons for adding sounds
        button_row = QWidget()
        button_layout = QHBoxLayout(button_row)
        button_layout.setContentsMargins(8, 4, 8, 4)
        button_layout.setSpacing(6)

        add_file_btn = QPushButton("Add Local")
        add_file_btn.setFixedSize(100, 24)
        add_file_btn.clicked.connect(self._add_local_file)
        add_file_btn.setObjectName("addLocalButton")
        button_layout.addWidget(add_file_btn)

        add_link_btn = QPushButton("Add YouTube")
        add_link_btn.setFixedSize(100, 24)
        add_link_btn.clicked.connect(self._add_youtube_link)
        add_link_btn.setObjectName("addYoutubeButton")
        button_layout.addWidget(add_link_btn)

        button_layout.addStretch()
        layout.addWidget(button_row)

    def _darken_color(self, hex_color: str) -> str:
        """Darken a hex color by 20%."""
        hex_color = hex_color.lstrip('#')
        rgb = tuple(
            int(hex_color[j : j + 2], 16) for j in (0, 2, 4)  # noqa: E203
        )
        darkened = tuple(int(c * 0.8) for c in rgb)
        return f"#{darkened[0]:02x}{darkened[1]:02x}{darkened[2]:02x}"

    def _load_sounds(self) -> None:
        """Load sounds from the folder in alphabetical order."""
        if not os.path.exists(self.folder_path):
            # Show message if folder doesn't exist
            folder_icon = (ICON_DIR / 'folder.svg').as_posix()
            no_folder_label = QLabel(
                (
                    f"<img src='{folder_icon}' width='16' height='16'/> "
                    f"Folder '{self.folder_path}' not found"
                ),
            )
            no_folder_label.setTextFormat(Qt.RichText)
            no_folder_label.setAlignment(Qt.AlignCenter)
            no_folder_label.setObjectName('noFolderLabel')
            self.players_layout.addWidget(no_folder_label)
            return

        # Supported audio formats
        audio_extensions = {'.mp3', '.wav', '.ogg', '.m4a', '.flac', '.aac'}

        # Find all audio files and folders
        audio_files = []
        sound_folders = []

        for item_path in Path(self.folder_path).iterdir():
            if (
                item_path.is_file()
                and item_path.suffix.lower() in audio_extensions
            ):
                audio_files.append(str(item_path))
            elif item_path.is_dir() and "EFFECTS" in self.title:
                # Only add folders for effects section
                # Check if folder contains any audio files
                has_audio = any(
                    f.is_file() and f.suffix.lower() in audio_extensions
                    for f in item_path.iterdir()
                )
                if has_audio:
                    sound_folders.append(str(item_path))

        # Sort files and folders alphabetically by name (case-insensitive)
        audio_files.sort(key=lambda x: Path(x).stem.lower())
        sound_folders.sort(key=lambda x: Path(x).name.lower())

        # Combine folders first, then files (so folders appear at the top)
        all_items = sound_folders + audio_files

        # Load any YouTube links from csv
        youtube_links = []
        csv_path = Path(self.folder_path) / "youtube_links.csv"
        if csv_path.exists():
            with csv_path.open("r", encoding="utf-8") as f:
                reader = csv.DictReader(f)
                for row in reader:
                    url = row.get("url")
                    if url:
<<<<<<< HEAD
                        title = url
                        try:
                            _, title = self._resolve_youtube(url)
                        except Exception:
                            pass
                        youtube_links.append((url, title))
=======
                        try:
                            yt_url, yt_title = self._resolve_youtube(url)
                            resolved = True
                        except Exception:
                            yt_url, yt_title, resolved = url, url, False
                        youtube_links.append((yt_url, yt_title, resolved))
>>>>>>> 464484ab

        if not all_items and not youtube_links:
            # Show message if no audio files or folders found
            music_icon = (ICON_DIR / 'music.svg').as_posix()
            if 'EFFECTS' in self.title:
                message = (
                    f"<img src='{music_icon}' width='16' height='16'/> "
                    "No audio files or folders found"
                    "<br>Add audio files or folders with sounds!"
                )
            else:
                message = (
                    f"<img src='{music_icon}' width='16' height='16'/> "
                    "No audio files found"
                    "<br>Drop some music here!"
                )

            no_files_label = QLabel()
            no_files_label.setTextFormat(Qt.RichText)
            no_files_label.setText(message)
            no_files_label.setAlignment(Qt.AlignCenter)
            no_files_label.setObjectName('noFilesLabel')
            self.players_layout.addWidget(no_files_label)
            return

        # Create players for local items
        for i, item_path in enumerate(all_items):
            is_folder = os.path.isdir(item_path)
            player = SoundPlayer(
                item_path,
                self.loop_mode,
                is_folder=is_folder,
                service=self._service,
            )
            self.players.append(player)
            self.players_layout.addWidget(player)

            if i < len(all_items) - 1 or youtube_links:
                divider = QFrame()
                divider.setFrameShape(QFrame.HLine)
                divider.setFrameShadow(QFrame.Sunken)
                divider.setFixedHeight(1)
                divider.setObjectName("dividerFrame")
                self.players_layout.addWidget(divider)

        # Create players for YouTube links
<<<<<<< HEAD
        for j, (url, title) in enumerate(youtube_links):
=======
        for j, (url, title, resolved) in enumerate(youtube_links):
>>>>>>> 464484ab
            player = SoundPlayer(
                url,
                self.loop_mode,
                service=self._service,
                is_stream=True,
                display_name=title,
<<<<<<< HEAD
=======
                stream_resolved=resolved,
>>>>>>> 464484ab
            )
            self.players.append(player)
            self.players_layout.addWidget(player)

            if j < len(youtube_links) - 1:
                divider = QFrame()
                divider.setFrameShape(QFrame.HLine)
                divider.setFrameShadow(QFrame.Sunken)
                divider.setFixedHeight(1)
                divider.setObjectName("dividerFrame")
                self.players_layout.addWidget(divider)

        # Add stretch to push players to the top
        self.players_layout.addStretch()

    def _resolve_youtube(self, url: str) -> tuple[str, str]:
        """Wrapper for :func:`resolve_youtube` for backward compatibility."""
        return resolve_youtube(url)

    def _add_local_file(self) -> None:
        """Open a file dialog and copy selected file into section folder."""
        file_path, _ = QFileDialog.getOpenFileName(
            self,
            "Select Audio File",
            "",
            "Audio Files (*.mp3 *.wav *.ogg *.m4a *.flac *.aac)",
        )
        if file_path:
            dest = Path(self.folder_path) / Path(file_path).name
            try:
                shutil.copy(file_path, dest)
            except Exception:
                return
            self.refresh()

    def _add_youtube_link(self) -> None:
        """Prompt for a YouTube link and store it in the local CSV."""
        link, ok = QInputDialog.getText(self, "Add YouTube Link", "URL:")
        if ok and link:
            csv_path = Path(self.folder_path) / "youtube_links.csv"
            new_file = not csv_path.exists()
            with csv_path.open("a", newline="", encoding="utf-8") as f:
                writer = csv.writer(f)
                if new_file:
                    writer.writerow(["url"])
                writer.writerow([link])
            self.refresh()

    def stop_all(self) -> None:
        """Stop all players in this section."""
        for player in self.players:
            player.stop()

    def refresh(self) -> None:
        """Reload sounds from the section's folder."""
        # Stop any currently playing sounds
        self.stop_all()

        # Remove all existing player widgets and other layout items
        while self.players_layout.count():
            item = self.players_layout.takeAt(0)
            widget = item.widget()
            if widget is not None:
                widget.deleteLater()

        # Clear current players list and repopulate
        self.players = []
        self._load_sounds()<|MERGE_RESOLUTION|>--- conflicted
+++ resolved
@@ -68,10 +68,6 @@
         *,
         is_stream: bool = False,
         display_name: Optional[str] = None,
-<<<<<<< HEAD
-=======
-        stream_resolved: bool = True,
->>>>>>> 464484ab
     ) -> None:
         super().__init__(parent)
         self.file_path = file_path
@@ -106,26 +102,14 @@
     def _start_playback(self) -> None:
         """Trigger playback via the audio service."""
         if self.sound and self._service:
-<<<<<<< HEAD
             if self.is_stream:
-=======
-            if self.is_stream and not self._stream_resolved:
->>>>>>> 464484ab
                 try:
                     new_url, new_title = resolve_youtube(self.file_path)
                 except Exception:
                     return
-<<<<<<< HEAD
                 self.filename = new_title
                 self.name_label.setText(self.filename)
                 self.sound = Sound(new_url, self.loop_mode)
-=======
-                self.file_path = new_url
-                self.filename = new_title
-                self.name_label.setText(self.filename)
-                self.sound = Sound(new_url, self.loop_mode)
-                self._stream_resolved = True
->>>>>>> 464484ab
             self._stop_fade()
             if self.loop_mode:
                 self._service.set_sound_volume(self.sound, 0.0)
@@ -510,21 +494,12 @@
                 for row in reader:
                     url = row.get("url")
                     if url:
-<<<<<<< HEAD
                         title = url
                         try:
                             _, title = self._resolve_youtube(url)
                         except Exception:
                             pass
                         youtube_links.append((url, title))
-=======
-                        try:
-                            yt_url, yt_title = self._resolve_youtube(url)
-                            resolved = True
-                        except Exception:
-                            yt_url, yt_title, resolved = url, url, False
-                        youtube_links.append((yt_url, yt_title, resolved))
->>>>>>> 464484ab
 
         if not all_items and not youtube_links:
             # Show message if no audio files or folders found
@@ -571,21 +546,13 @@
                 self.players_layout.addWidget(divider)
 
         # Create players for YouTube links
-<<<<<<< HEAD
         for j, (url, title) in enumerate(youtube_links):
-=======
-        for j, (url, title, resolved) in enumerate(youtube_links):
->>>>>>> 464484ab
             player = SoundPlayer(
                 url,
                 self.loop_mode,
                 service=self._service,
                 is_stream=True,
                 display_name=title,
-<<<<<<< HEAD
-=======
-                stream_resolved=resolved,
->>>>>>> 464484ab
             )
             self.players.append(player)
             self.players_layout.addWidget(player)
