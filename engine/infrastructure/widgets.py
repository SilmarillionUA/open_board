import os
from pathlib import Path
from typing import Callable, List, Optional

from PySide6.QtCore import QSize, Qt, QTimer
from PySide6.QtGui import QColor, QFont, QIcon, QPainter, QPixmap
from PySide6.QtWidgets import (
    QFrame,
    QHBoxLayout,
    QLabel,
    QPushButton,
    QScrollArea,
    QSlider,
    QVBoxLayout,
    QWidget,
)

from engine.application.services import AudioService
from engine.domain.sound import Sound, SoundFolder

ICON_DIR = Path(__file__).resolve().parent / "icons" / "svgs" / "solid"


def colored_svg(name: str, color: str, size: int) -> QPixmap:
    """Return a tinted pixmap for the given SVG icon."""

    pixmap = QIcon(str(ICON_DIR / name)).pixmap(size, size)
    painter = QPainter(pixmap)
    painter.setCompositionMode(QPainter.CompositionMode_SourceIn)
    painter.fillRect(pixmap.rect(), QColor(color))
    painter.end()
    return pixmap


class SoundPlayer(QWidget):
    """Individual sound player widget with play/stop and volume controls."""

    def __init__(
        self,
        file_path: str,
        loop_mode: bool = False,
        is_folder: bool = False,
        service: Optional[AudioService] = None,
        parent: Optional[QWidget] = None,
    ) -> None:
        super().__init__(parent)
        self.file_path = file_path
        self.loop_mode = loop_mode
        self.is_folder = is_folder
        self._service = service

        if self.is_folder:
            self.sound_folder = SoundFolder(Path(file_path))
            self.sound_folder.scan()
            self.filename = Path(file_path).name
            self.sound: Optional[Sound] = None
        else:
            self.sound = Sound(Path(file_path), loop_mode)
            self.filename = self.sound.path.stem

        self._setup_ui()

        if self._service:
            self._service.playback_finished.connect(self._on_playback_finished)
        self._fade_timer: Optional[QTimer] = None
        self._fade_start: float = 0.0
        self._fade_end: float = 0.0
        self._fade_elapsed: int = 0
        self._fade_callback: Optional[Callable[[], None]] = None

    def _start_playback(self) -> None:
        """Trigger playback via the audio service."""
        if self.sound and self._service:
            self._stop_fade()
            if self.loop_mode:
<<<<<<< HEAD
                self._service.set_sound_volume(self.sound, 0.0)
            self._service.play_sound(self.sound)
            if self.loop_mode:
=======
>>>>>>> d645b248
                self._start_fade(0.0, self.volume_slider.value() / 100.0)
            else:
                self._service.set_sound_volume(
                    self.sound, self.volume_slider.value() / 100.0
                )

    def _start_fade(
        self,
        start: float,
        end: float,
        callback: Optional[Callable[[], None]] = None,
    ) -> None:
        """Start a fade from ``start`` to ``end`` over 3 seconds."""

        if not (self.sound and self._service):
            return
        self._stop_fade()
        self._fade_start = start
        self._fade_end = end
        self._fade_elapsed = 0
        self._fade_callback = callback
        self._service.set_sound_volume(self.sound, start)
        self._fade_timer = QTimer(self)
        self._fade_timer.timeout.connect(self._fade_step)
        self._fade_timer.start(100)

    def _fade_step(self) -> None:
        if not (self.sound and self._service and self._fade_timer):
            return
        self._fade_elapsed += 100
        ratio = min(self._fade_elapsed / 3000, 1.0)
        volume = self._fade_start + (self._fade_end - self._fade_start) * ratio
        self._service.set_sound_volume(self.sound, volume)
        if ratio >= 1.0:
            callback = self._fade_callback
            self._stop_fade()
            if callback:
                callback()

    def _stop_fade(self) -> None:
        if self._fade_timer:
            self._fade_timer.stop()
            self._fade_timer.deleteLater()
            self._fade_timer = None
        self._fade_callback = None

    def _setup_ui(self) -> None:
        """Set up the player UI."""
        self.setMinimumHeight(80)
        self.setMaximumHeight(80)

        main_layout = QVBoxLayout(self)
        main_layout.setContentsMargins(12, 8, 12, 8)
        main_layout.setSpacing(4)

        # Top row: Sound name with folder icon if applicable
        top_layout = QHBoxLayout()
        top_layout.setContentsMargins(0, 0, 0, 0)

        # Sound name with folder indicator
        name_text = self.filename
        if self.is_folder:
            folder_icon = (ICON_DIR / "folder.svg").as_posix()
            repeat_icon = (ICON_DIR / "repeat.svg").as_posix()
            folder_html = (
                f"<img src='{folder_icon}' width='14' height='14' "
                "style='vertical-align: middle;'/> "
            )
            repeat_html = (
                f"<img src='{repeat_icon}' width='14' height='14' "
                "style='vertical-align: middle;'/>"
            )
            name_text = f"{folder_html}{self.filename} {repeat_html}"

        self.name_label = QLabel()
        self.name_label.setTextFormat(Qt.RichText)
        self.name_label.setText(name_text)
        self.name_label.setWordWrap(True)
        self.name_label.setObjectName("playerNameLabel")
        top_layout.addWidget(self.name_label, 1)

        main_layout.addLayout(top_layout)

        # Bottom row: Controls + Volume (in one line)
        bottom_layout = QHBoxLayout()
        bottom_layout.setContentsMargins(0, 0, 0, 0)
        bottom_layout.setSpacing(6)

        self.play_button = QPushButton()
        self.play_button.setIcon(QIcon(colored_svg("play.svg", "#4CAF50", 14)))
        self.play_button.setIconSize(QSize(14, 14))
        self.play_button.setFixedSize(20, 20)
        self.play_button.clicked.connect(self.play)
        self.play_button.setObjectName("playButton")
        bottom_layout.addWidget(self.play_button)

        self.pause_button = QPushButton()
        self.pause_button.setIcon(
            QIcon(colored_svg("pause.svg", "#ffcc00", 14))
        )
        self.pause_button.setIconSize(QSize(14, 14))
        self.pause_button.setFixedSize(20, 20)
        self.pause_button.clicked.connect(self._pause)
        self.pause_button.setObjectName("pauseButton")
        self.pause_button.hide()
        bottom_layout.addWidget(self.pause_button)

        self.stop_button = QPushButton()
        self.stop_button.setIcon(QIcon(colored_svg("stop.svg", "#CC0202", 14)))
        self.stop_button.setIconSize(QSize(14, 14))
        self.stop_button.setFixedSize(20, 20)
        self.stop_button.clicked.connect(self.stop)
        self.stop_button.setObjectName("stopButton")
        bottom_layout.addWidget(self.stop_button)

        # Volume controls (inline)
        vol_label = QLabel("Vol:")
        vol_label.setObjectName("volumeTextLabel")
        bottom_layout.addWidget(vol_label)

        self.volume_slider = QSlider(Qt.Horizontal)
        self.volume_slider.setRange(0, 100)
        self.volume_slider.setValue(70)
        self.volume_slider.setFixedHeight(16)
        self.volume_slider.valueChanged.connect(self._on_volume_changed)
        self.volume_slider.setObjectName("volumeSlider")
        bottom_layout.addWidget(self.volume_slider, 1)

        self.volume_label = QLabel("70%")
        self.volume_label.setFixedWidth(30)
        self.volume_label.setObjectName("volumeValueLabel")
        bottom_layout.addWidget(self.volume_label)

        main_layout.addLayout(bottom_layout)

        # Add folder info if this is a folder
        if self.is_folder:
            info_label = QLabel(f"({len(self.sound_folder.sounds)} sounds)")
            info_label.setObjectName("folderInfoLabel")
            main_layout.addWidget(info_label)

    def play(self) -> None:
        """Start playing the sound via the audio service."""

        if self.is_folder:
            random_sound = self.sound_folder.random_sound()
            if random_sound is None:
                return
            self.sound = Sound(random_sound.path, self.loop_mode)
        if self.sound and self._service:
            self._start_playback()
        self.play_button.hide()
        self.pause_button.show()

    def _pause(self) -> None:
<<<<<<< HEAD
        """Fade out and pause, remembering the pressed position."""

        if self.sound and self._service:
            position = self._service.get_sound_position(self.sound)
=======
        """Pause playback through the service with a 3s fade-out."""

        if self.sound and self._service:
>>>>>>> d645b248
            if self._fade_timer:
                ratio = min(self._fade_elapsed / 3000, 1.0)
                current = (
                    self._fade_start
                    + (self._fade_end - self._fade_start) * ratio
                )
            else:
                current = self.volume_slider.value() / 100.0
<<<<<<< HEAD

            def finish(s=self.sound, pos=position) -> None:
                self._service.pause_sound(s)
                self._service.set_sound_position(s, pos)
                self.pause_button.hide()
                self.play_button.show()

            self._start_fade(current, 0.0, finish)
        else:
            self._stop_fade()
            self.pause_button.hide()
            self.play_button.show()
=======
            self._start_fade(
                current,
                0.0,
                lambda s=self.sound: self._service.pause_sound(s),
            )
        else:
            self._stop_fade()
        self.pause_button.hide()
        self.play_button.show()
>>>>>>> d645b248

    def stop(self) -> None:
        """Stop playback immediately and reset position."""

        self._stop_fade()
        if self.sound and self._service:
            self._service.stop_sound(self.sound)
        self.pause_button.hide()
        self.play_button.show()

    def _on_volume_changed(self, value: int) -> None:
        """Handle volume slider changes."""

        self.volume_label.setText(f"{value}%")
        if self.sound and self._service:
            self._service.set_sound_volume(self.sound, value / 100.0)

    def _on_playback_finished(self, sound: Sound) -> None:
        """Reset controls when the current sound finishes playing."""
        if self.sound == sound:
            self._stop_fade()
            self.pause_button.hide()
            self.play_button.show()


class SoundSection(QWidget):
    """A section containing multiple sound players."""

    def __init__(
        self,
        title: str,
        folder_path: str,
        service: AudioService,
        loop_mode: bool = False,
        parent: Optional[QWidget] = None,
    ) -> None:
        super().__init__(parent)
        self.title = title
        self.folder_path = folder_path
        self.loop_mode = loop_mode
        self._service = service
        self.players: List[SoundPlayer] = []

        self._setup_ui()
        self._load_sounds()

    def _setup_ui(self) -> None:
        """Set up the section UI."""
        layout = QVBoxLayout(self)
        layout.setContentsMargins(0, 0, 0, 0)
        layout.setSpacing(0)

        # Section header with colored icon
        if "AMBIENT" in self.title:
            icon_file = "leaf.svg"
            header_color = "#4CAF50"
        elif "MUSIC" in self.title:
            icon_file = "music.svg"
            header_color = "#2196F3"
        else:
            icon_file = "bolt.svg"
            header_color = "#FF9800"

        header = QWidget()
        header.setObjectName("sectionHeader")
        header.setFixedHeight(60)
        header_layout = QHBoxLayout(header)
        header_layout.setContentsMargins(12, 0, 12, 0)
        header_layout.setSpacing(8)
        header_layout.setAlignment(Qt.AlignCenter)

        icon_label = QLabel()
        icon_label.setPixmap(colored_svg(icon_file, header_color, 24))
        header_layout.addWidget(icon_label)

        text_label = QLabel(self.title)
        text_label.setFont(QFont("Arial", 16, QFont.Bold))
        header_layout.addWidget(text_label)

        header.setStyleSheet(
            f"""
            #sectionHeader {{
                background: qlineargradient(x1:0, y1:0, x2:0, y2:1,
                    stop:0 {header_color},
                    stop:1 {self._darken_color(header_color)}
                );
                border-radius: 12px 12px 0 0;
            }}
            #sectionHeader QLabel {{
                color: white;
                font-size: 16px;
                font-weight: bold;
            }}
        """
        )
        layout.addWidget(header)

        # Scroll area for sound players
        scroll_area = QScrollArea()
        scroll_area.setWidgetResizable(True)
        scroll_area.setVerticalScrollBarPolicy(Qt.ScrollBarAsNeeded)
        scroll_area.setHorizontalScrollBarPolicy(Qt.ScrollBarAlwaysOff)
        scroll_area.setObjectName("sectionScrollArea")

        self.players_widget = QWidget()
        self.players_widget.setObjectName("playersWidget")
        self.players_layout = QVBoxLayout(self.players_widget)
        self.players_layout.setContentsMargins(8, 8, 8, 8)
        self.players_layout.setSpacing(6)

        scroll_area.setWidget(self.players_widget)
        layout.addWidget(scroll_area)

    def _darken_color(self, hex_color: str) -> str:
        """Darken a hex color by 20%."""
        hex_color = hex_color.lstrip('#')
        rgb = tuple(
            int(hex_color[j : j + 2], 16) for j in (0, 2, 4)  # noqa: E203
        )
        darkened = tuple(int(c * 0.8) for c in rgb)
        return f"#{darkened[0]:02x}{darkened[1]:02x}{darkened[2]:02x}"

    def _load_sounds(self) -> None:
        """Load sounds from the folder in alphabetical order."""
        if not os.path.exists(self.folder_path):
            # Show message if folder doesn't exist
            folder_icon = (ICON_DIR / 'folder.svg').as_posix()
            no_folder_label = QLabel(
                (
                    f"<img src='{folder_icon}' width='16' height='16'/> "
                    f"Folder '{self.folder_path}' not found"
                ),
            )
            no_folder_label.setTextFormat(Qt.RichText)
            no_folder_label.setAlignment(Qt.AlignCenter)
            no_folder_label.setObjectName('noFolderLabel')
            self.players_layout.addWidget(no_folder_label)
            return

        # Supported audio formats
        audio_extensions = {'.mp3', '.wav', '.ogg', '.m4a', '.flac', '.aac'}

        # Find all audio files and folders
        audio_files = []
        sound_folders = []

        for item_path in Path(self.folder_path).iterdir():
            if (
                item_path.is_file()
                and item_path.suffix.lower() in audio_extensions
            ):
                audio_files.append(str(item_path))
            elif item_path.is_dir() and "EFFECTS" in self.title:
                # Only add folders for effects section
                # Check if folder contains any audio files
                has_audio = any(
                    f.is_file() and f.suffix.lower() in audio_extensions
                    for f in item_path.iterdir()
                )
                if has_audio:
                    sound_folders.append(str(item_path))

        # Sort files and folders alphabetically by name (case-insensitive)
        audio_files.sort(key=lambda x: Path(x).stem.lower())
        sound_folders.sort(key=lambda x: Path(x).name.lower())

        # Combine folders first, then files (so folders appear at the top)
        all_items = sound_folders + audio_files

        if not all_items:
            # Show message if no audio files or folders found
            music_icon = (ICON_DIR / 'music.svg').as_posix()
            if 'EFFECTS' in self.title:
                message = (
                    f"<img src='{music_icon}' width='16' height='16'/> "
                    "No audio files or folders found"
                    "<br>Add audio files or folders with sounds!"
                )
            else:
                message = (
                    f"<img src='{music_icon}' width='16' height='16'/> "
                    "No audio files found"
                    "<br>Drop some music here!"
                )

            no_files_label = QLabel()
            no_files_label.setTextFormat(Qt.RichText)
            no_files_label.setText(message)
            no_files_label.setAlignment(Qt.AlignCenter)
            no_files_label.setObjectName('noFilesLabel')
            self.players_layout.addWidget(no_files_label)
            return

        # Create players for each item in alphabetical order
        for i, item_path in enumerate(all_items):
            is_folder = os.path.isdir(item_path)
            player = SoundPlayer(
                item_path,
                self.loop_mode,
                is_folder=is_folder,
                service=self._service,
            )
            self.players.append(player)
            self.players_layout.addWidget(player)

            # Add divider after each player except the last one
            if i < len(all_items) - 1:
                divider = QFrame()
                divider.setFrameShape(QFrame.HLine)
                divider.setFrameShadow(QFrame.Sunken)
                divider.setFixedHeight(1)
                divider.setObjectName("dividerFrame")
                self.players_layout.addWidget(divider)

        # Add stretch to push players to the top
        self.players_layout.addStretch()

    def stop_all(self) -> None:
        """Stop all players in this section."""
        for player in self.players:
            player.stop()

    def refresh(self) -> None:
        """Reload sounds from the section's folder."""
        # Stop any currently playing sounds
        self.stop_all()

        # Remove all existing player widgets and other layout items
        while self.players_layout.count():
            item = self.players_layout.takeAt(0)
            widget = item.widget()
            if widget is not None:
                widget.deleteLater()

        # Clear current players list and repopulate
        self.players = []
        self._load_sounds()<|MERGE_RESOLUTION|>--- conflicted
+++ resolved
@@ -73,12 +73,10 @@
         if self.sound and self._service:
             self._stop_fade()
             if self.loop_mode:
-<<<<<<< HEAD
                 self._service.set_sound_volume(self.sound, 0.0)
             self._service.play_sound(self.sound)
             if self.loop_mode:
-=======
->>>>>>> d645b248
+
                 self._start_fade(0.0, self.volume_slider.value() / 100.0)
             else:
                 self._service.set_sound_volume(
@@ -234,16 +232,10 @@
         self.pause_button.show()
 
     def _pause(self) -> None:
-<<<<<<< HEAD
         """Fade out and pause, remembering the pressed position."""
 
         if self.sound and self._service:
             position = self._service.get_sound_position(self.sound)
-=======
-        """Pause playback through the service with a 3s fade-out."""
-
-        if self.sound and self._service:
->>>>>>> d645b248
             if self._fade_timer:
                 ratio = min(self._fade_elapsed / 3000, 1.0)
                 current = (
@@ -252,8 +244,7 @@
                 )
             else:
                 current = self.volume_slider.value() / 100.0
-<<<<<<< HEAD
-
+            
             def finish(s=self.sound, pos=position) -> None:
                 self._service.pause_sound(s)
                 self._service.set_sound_position(s, pos)
@@ -265,17 +256,6 @@
             self._stop_fade()
             self.pause_button.hide()
             self.play_button.show()
-=======
-            self._start_fade(
-                current,
-                0.0,
-                lambda s=self.sound: self._service.pause_sound(s),
-            )
-        else:
-            self._stop_fade()
-        self.pause_button.hide()
-        self.play_button.show()
->>>>>>> d645b248
 
     def stop(self) -> None:
         """Stop playback immediately and reset position."""
